pragma experimental SMTChecker;

// 2 warnings, A.f and A.g
contract A {
	uint x;

	function f() public virtual view {
		assert(x == 1);
	}
	function g() public view {
		assert(x == 1);
	}
}

// 2 warnings, B.f and A.g
contract B is A {
<<<<<<< HEAD
	function f() public view override {
		assert(x == 0);
=======
	function f() public view {
		assert(x == 1);
>>>>>>> a7d481fb
	}
}
// ----
// Warning: (121-135): Assertion violation happens here
// Warning: (170-184): Assertion violation happens here
// Warning: (276-290): Assertion violation happens here
// Warning: (170-184): Assertion violation happens here<|MERGE_RESOLUTION|>--- conflicted
+++ resolved
@@ -14,13 +14,8 @@
 
 // 2 warnings, B.f and A.g
 contract B is A {
-<<<<<<< HEAD
 	function f() public view override {
-		assert(x == 0);
-=======
-	function f() public view {
 		assert(x == 1);
->>>>>>> a7d481fb
 	}
 }
 // ----
