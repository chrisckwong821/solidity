/*
	This file is part of solidity.

	solidity is free software: you can redistribute it and/or modify
	it under the terms of the GNU General Public License as published by
	the Free Software Foundation, either version 3 of the License, or
	(at your option) any later version.

	solidity is distributed in the hope that it will be useful,
	but WITHOUT ANY WARRANTY; without even the implied warranty of
	MERCHANTABILITY or FITNESS FOR A PARTICULAR PURPOSE.  See the
	GNU General Public License for more details.

	You should have received a copy of the GNU General Public License
	along with solidity.  If not, see <http://www.gnu.org/licenses/>.
*/
/**
 * @author Christian <c@ethdev.com>
 * @date 2015
 * Component that resolves type names to types and annotates the AST accordingly.
 */

#include <libsolidity/analysis/ReferencesResolver.h>
#include <libsolidity/analysis/NameAndTypeResolver.h>
#include <libsolidity/analysis/ConstantEvaluator.h>
#include <libsolidity/ast/AST.h>
#include <libsolidity/ast/TypeProvider.h>

#include <libyul/AsmAnalysis.h>
#include <libyul/AsmAnalysisInfo.h>
#include <libyul/AsmData.h>
#include <libyul/backends/evm/EVMDialect.h>

#include <liblangutil/ErrorReporter.h>
#include <liblangutil/Exceptions.h>

#include <libdevcore/StringUtils.h>

#include <boost/algorithm/string.hpp>
#include <boost/range/adaptor/transformed.hpp>

using namespace std;
using namespace langutil;

namespace dev
{
namespace solidity
{

bool ReferencesResolver::resolve(ASTNode const& _root)
{
	_root.accept(*this);
	return !m_errorOccurred;
}

bool ReferencesResolver::visit(Block const& _block)
{
	if (!m_resolveInsideCode)
		return false;
	m_resolver.setScope(&_block);
	return true;
}

void ReferencesResolver::endVisit(Block const& _block)
{
	if (!m_resolveInsideCode)
		return;

	m_resolver.setScope(_block.scope());
}

bool ReferencesResolver::visit(ForStatement const& _for)
{
	if (!m_resolveInsideCode)
		return false;
	m_resolver.setScope(&_for);
	return true;
}

void ReferencesResolver::endVisit(ForStatement const& _for)
{
	if (!m_resolveInsideCode)
		return;
	m_resolver.setScope(_for.scope());
}

void ReferencesResolver::endVisit(VariableDeclarationStatement const& _varDeclStatement)
{
	if (!m_resolveInsideCode)
		return;
	for (auto const& var: _varDeclStatement.declarations())
		if (var)
			m_resolver.activateVariable(var->name());
}

bool ReferencesResolver::visit(Identifier const& _identifier)
{
	auto declarations = m_resolver.nameFromCurrentScope(_identifier.name());
	if (declarations.empty())
	{
		string suggestions = m_resolver.similarNameSuggestions(_identifier.name());
		string errorMessage = "Undeclared identifier.";
		if (!suggestions.empty())
		{
			if ("\"" + _identifier.name() + "\"" == suggestions)
				errorMessage += " " + std::move(suggestions) + " is not (or not yet) visible at this point.";
			else
				errorMessage += " Did you mean " + std::move(suggestions) + "?";
		}
		declarationError(_identifier.location(), errorMessage);
	}
	else if (declarations.size() == 1)
		_identifier.annotation().referencedDeclaration = declarations.front();
	else
		_identifier.annotation().overloadedDeclarations =
			m_resolver.cleanedDeclarations(_identifier, declarations);
	return false;
}

bool ReferencesResolver::visit(ElementaryTypeName const& _typeName)
{
	if (!_typeName.annotation().type)
	{
		_typeName.annotation().type = TypeProvider::fromElementaryTypeName(_typeName.typeName());
		if (_typeName.stateMutability().has_value())
		{
			// for non-address types this was already caught by the parser
			solAssert(_typeName.annotation().type->category() == Type::Category::Address, "");
			switch(*_typeName.stateMutability())
			{
				case StateMutability::Payable:
					_typeName.annotation().type = TypeProvider::payableAddress();
					break;
				case StateMutability::NonPayable:
					_typeName.annotation().type = TypeProvider::address();
					break;
				default:
					m_errorReporter.typeError(
						_typeName.location(),
						"Address types can only be payable or non-payable."
					);
					break;
			}
		}
	}
	return true;
}

bool ReferencesResolver::visit(FunctionDefinition const& _functionDefinition)
{
	m_returnParameters.push_back(_functionDefinition.returnParameterList().get());
	return true;
}

void ReferencesResolver::endVisit(FunctionDefinition const&)
{
	solAssert(!m_returnParameters.empty(), "");
	m_returnParameters.pop_back();
}

bool ReferencesResolver::visit(ModifierDefinition const&)
{
	m_returnParameters.push_back(nullptr);
	return true;
}

void ReferencesResolver::endVisit(ModifierDefinition const&)
{
	solAssert(!m_returnParameters.empty(), "");
	m_returnParameters.pop_back();
}

void ReferencesResolver::endVisit(UserDefinedTypeName const& _typeName)
{
	Declaration const* declaration = m_resolver.pathFromCurrentScope(_typeName.namePath());
	if (!declaration)
	{
		fatalDeclarationError(_typeName.location(), "Identifier not found or not unique.");
		return;
	}

	_typeName.annotation().referencedDeclaration = declaration;

	if (StructDefinition const* structDef = dynamic_cast<StructDefinition const*>(declaration))
		_typeName.annotation().type = TypeProvider::structType(*structDef, DataLocation::Storage);
	else if (EnumDefinition const* enumDef = dynamic_cast<EnumDefinition const*>(declaration))
		_typeName.annotation().type = TypeProvider::enumType(*enumDef);
	else if (ContractDefinition const* contract = dynamic_cast<ContractDefinition const*>(declaration))
		_typeName.annotation().type = TypeProvider::contract(*contract);
	else
	{
		_typeName.annotation().type = TypeProvider::emptyTuple();
		typeError(_typeName.location(), "Name has to refer to a struct, enum or contract.");
	}
}

void ReferencesResolver::endVisit(FunctionTypeName const& _typeName)
{
	switch (_typeName.visibility())
	{
	case VariableDeclaration::Visibility::Internal:
	case VariableDeclaration::Visibility::External:
		break;
	default:
		fatalTypeError(_typeName.location(), "Invalid visibility, can only be \"external\" or \"internal\".");
		return;
	}

	if (_typeName.isPayable() && _typeName.visibility() != VariableDeclaration::Visibility::External)
	{
		fatalTypeError(_typeName.location(), "Only external function types can be payable.");
		return;
	}

	if (_typeName.visibility() == VariableDeclaration::Visibility::External)
		for (auto const& t: _typeName.parameterTypes() + _typeName.returnParameterTypes())
		{
			solAssert(t->annotation().type, "Type not set for parameter.");
			if (!t->annotation().type->interfaceType(false).get())
			{
				fatalTypeError(t->location(), "Internal type cannot be used for external function type.");
				return;
			}
		}

	_typeName.annotation().type = TypeProvider::function(_typeName);
}

void ReferencesResolver::endVisit(Mapping const& _typeName)
{
	TypePointer keyType = _typeName.keyType().annotation().type;
	TypePointer valueType = _typeName.valueType().annotation().type;
	// Convert key type to memory.
	keyType = TypeProvider::withLocationIfReference(DataLocation::Memory, keyType);
	// Convert value type to storage reference.
	valueType = TypeProvider::withLocationIfReference(DataLocation::Storage, valueType);
	_typeName.annotation().type = TypeProvider::mapping(keyType, valueType);
}

void ReferencesResolver::endVisit(ArrayTypeName const& _typeName)
{
	TypePointer baseType = _typeName.baseType().annotation().type;
	if (!baseType)
	{
		solAssert(!m_errorReporter.errors().empty(), "");
		return;
	}
	if (baseType->storageBytes() == 0)
		fatalTypeError(_typeName.baseType().location(), "Illegal base type of storage size zero for array.");
	if (Expression const* length = _typeName.length())
	{
		TypePointer& lengthTypeGeneric = length->annotation().type;
		if (!lengthTypeGeneric)
			lengthTypeGeneric = ConstantEvaluator(m_errorReporter).evaluate(*length);
		RationalNumberType const* lengthType = dynamic_cast<RationalNumberType const*>(lengthTypeGeneric);
		if (!lengthType || !lengthType->mobileType())
			fatalTypeError(length->location(), "Invalid array length, expected integer literal or constant expression.");
		else if (lengthType->isZero())
			fatalTypeError(length->location(), "Array with zero length specified.");
		else if (lengthType->isFractional())
			fatalTypeError(length->location(), "Array with fractional length specified.");
		else if (lengthType->isNegative())
			fatalTypeError(length->location(), "Array with negative length specified.");
		else
			_typeName.annotation().type = TypeProvider::array(DataLocation::Storage, baseType, lengthType->literalValue(nullptr));
	}
	else
		_typeName.annotation().type = TypeProvider::array(DataLocation::Storage, baseType);
}

bool ReferencesResolver::visit(InlineAssembly const& _inlineAssembly)
{
	m_resolver.warnVariablesNamedLikeInstructions();

	// Errors created in this stage are completely ignored because we do not yet know
	// the type and size of external identifiers, which would result in false errors.
	// The only purpose of this step is to fill the inline assembly annotation with
	// external references.
	ErrorList errors;
	ErrorReporter errorsIgnored(errors);
	yul::ExternalIdentifierAccess::Resolver resolver =
	[&](yul::Identifier const& _identifier, yul::IdentifierContext, bool _crossesFunctionBoundary) {
		auto declarations = m_resolver.nameFromCurrentScope(_identifier.name.str());
		bool isSlot = boost::algorithm::ends_with(_identifier.name.str(), "_slot");
		bool isOffset = boost::algorithm::ends_with(_identifier.name.str(), "_offset");
		if (isSlot || isOffset)
		{
			// special mode to access storage variables
			if (!declarations.empty())
				// the special identifier exists itself, we should not allow that.
				return size_t(-1);
			string realName = _identifier.name.str().substr(0, _identifier.name.str().size() - (
				isSlot ?
				string("_slot").size() :
				string("_offset").size()
			));
			if (realName.empty())
			{
				declarationError(_identifier.location, "In variable names _slot and _offset can only be used as a suffix.");
				return size_t(-1);
			}
			declarations = m_resolver.nameFromCurrentScope(realName);
		}
		if (declarations.size() > 1)
		{
			declarationError(_identifier.location, "Multiple matching identifiers. Resolving overloaded identifiers is not supported.");
			return size_t(-1);
		}
		else if (declarations.size() == 0)
			return size_t(-1);
		if (auto var = dynamic_cast<VariableDeclaration const*>(declarations.front()))
			if (var->isLocalVariable() && _crossesFunctionBoundary)
			{
				declarationError(_identifier.location, "Cannot access local Solidity variables from inside an inline assembly function.");
				return size_t(-1);
			}
		_inlineAssembly.annotation().externalReferences[&_identifier].isSlot = isSlot;
		_inlineAssembly.annotation().externalReferences[&_identifier].isOffset = isOffset;
		_inlineAssembly.annotation().externalReferences[&_identifier].declaration = declarations.front();
		return size_t(1);
	};

	// Will be re-generated later with correct information
	// We use the latest EVM version because we will re-run it anyway.
	yul::AsmAnalysisInfo analysisInfo;
<<<<<<< HEAD
=======
	std::optional<Error::Type> errorTypeForLoose = Error::Type::SyntaxError;
>>>>>>> 81e2d1ed
	yul::AsmAnalyzer(
		analysisInfo,
		errorsIgnored,
		yul::EVMDialect::strictAssemblyForEVM(EVMVersion{}),
		resolver
	).analyze(_inlineAssembly.operations());
	return false;
}

bool ReferencesResolver::visit(Return const& _return)
{
	solAssert(!m_returnParameters.empty(), "");
	_return.annotation().functionReturnParameters = m_returnParameters.back();
	return true;
}

void ReferencesResolver::endVisit(VariableDeclaration const& _variable)
{
	if (_variable.annotation().type)
		return;

	if (_variable.isConstant() && !_variable.isStateVariable())
		m_errorReporter.declarationError(_variable.location(), "The \"constant\" keyword can only be used for state variables.");

	if (!_variable.typeName())
	{
		// This can still happen in very unusual cases where a developer uses constructs, such as
		// `var a;`, however, such code will have generated errors already.
		// However, we cannot blindingly solAssert() for that here, as the TypeChecker (which is
		// invoking ReferencesResolver) is generating it, so the error is most likely(!) generated
		// after this step.
		return;
	}
	using Location = VariableDeclaration::Location;
	Location varLoc = _variable.referenceLocation();
	DataLocation typeLoc = DataLocation::Memory;

	set<Location> allowedDataLocations = _variable.allowedDataLocations();
	if (!allowedDataLocations.count(varLoc))
	{
		auto locationToString = [](VariableDeclaration::Location _location) -> string
		{
			switch (_location)
			{
			case Location::Memory: return "\"memory\"";
			case Location::Storage: return "\"storage\"";
			case Location::CallData: return "\"calldata\"";
			case Location::Unspecified: return "none";
			}
			return {};
		};

		string errorString;
		if (!_variable.hasReferenceOrMappingType())
			errorString = "Data location can only be specified for array, struct or mapping types";
		else
		{
			errorString = "Data location must be " +
			joinHumanReadable(
				allowedDataLocations | boost::adaptors::transformed(locationToString),
				", ",
				" or "
			);
			if (_variable.isCallableOrCatchParameter())
				errorString +=
					" for " +
					string(_variable.isReturnParameter() ? "return " : "") +
					"parameter in" +
					string(_variable.isExternalCallableParameter() ? " external" : "") +
					" function";
			else
				errorString += " for variable";
		}
		errorString += ", but " + locationToString(varLoc) + " was given.";
		typeError(_variable.location(), errorString);

		solAssert(!allowedDataLocations.empty(), "");
		varLoc = *allowedDataLocations.begin();
	}

	// Find correct data location.
	if (_variable.isEventParameter())
	{
		solAssert(varLoc == Location::Unspecified, "");
		typeLoc = DataLocation::Memory;
	}
	else if (_variable.isStateVariable())
	{
		solAssert(varLoc == Location::Unspecified, "");
		typeLoc = _variable.isConstant() ? DataLocation::Memory : DataLocation::Storage;
	}
	else if (
		dynamic_cast<StructDefinition const*>(_variable.scope()) ||
		dynamic_cast<EnumDefinition const*>(_variable.scope())
	)
		// The actual location will later be changed depending on how the type is used.
		typeLoc = DataLocation::Storage;
	else
		switch (varLoc)
		{
		case Location::Memory:
			typeLoc = DataLocation::Memory;
			break;
		case Location::Storage:
			typeLoc = DataLocation::Storage;
			break;
		case Location::CallData:
			typeLoc = DataLocation::CallData;
			break;
		case Location::Unspecified:
			solAssert(!_variable.hasReferenceOrMappingType(), "Data location not properly set.");
		}

	TypePointer type = _variable.typeName()->annotation().type;
	if (auto ref = dynamic_cast<ReferenceType const*>(type))
	{
		bool isPointer = !_variable.isStateVariable();
		type = TypeProvider::withLocation(ref, typeLoc, isPointer);
	}

	_variable.annotation().type = type;
}

void ReferencesResolver::typeError(SourceLocation const& _location, string const& _description)
{
	m_errorOccurred = true;
	m_errorReporter.typeError(_location, _description);
}

void ReferencesResolver::fatalTypeError(SourceLocation const& _location, string const& _description)
{
	m_errorOccurred = true;
	m_errorReporter.fatalTypeError(_location, _description);
}

void ReferencesResolver::declarationError(SourceLocation const& _location, string const& _description)
{
	m_errorOccurred = true;
	m_errorReporter.declarationError(_location, _description);
}

void ReferencesResolver::fatalDeclarationError(SourceLocation const& _location, string const& _description)
{
	m_errorOccurred = true;
	m_errorReporter.fatalDeclarationError(_location, _description);
}

}
}<|MERGE_RESOLUTION|>--- conflicted
+++ resolved
@@ -323,10 +323,6 @@
 	// Will be re-generated later with correct information
 	// We use the latest EVM version because we will re-run it anyway.
 	yul::AsmAnalysisInfo analysisInfo;
-<<<<<<< HEAD
-=======
-	std::optional<Error::Type> errorTypeForLoose = Error::Type::SyntaxError;
->>>>>>> 81e2d1ed
 	yul::AsmAnalyzer(
 		analysisInfo,
 		errorsIgnored,
